--- conflicted
+++ resolved
@@ -121,13 +121,10 @@
 	}
 
 	upkeepNeeded := *abi.ConvertType(out[0], new(bool)).(*bool)
-<<<<<<< HEAD
 	if !upkeepNeeded {
 		result.State = types.NotEligible
 	}
 
-=======
->>>>>>> 53644911
 	rawPerformData := *abi.ConvertType(out[1], new([]byte)).(*[]byte)
 	result.FailureReason = *abi.ConvertType(out[2], new(uint8)).(*uint8)
 	result.GasUsed = *abi.ConvertType(out[3], new(*big.Int)).(**big.Int)
@@ -177,10 +174,6 @@
 		result.PerformData = ret0.Result.PerformData
 	}
 
-<<<<<<< HEAD
-	result.FastGasWei = *abi.ConvertType(out[4], new(*big.Int)).(**big.Int)
-	result.LinkNative = *abi.ConvertType(out[5], new(*big.Int)).(**big.Int)
-
 	// reset key to check block number returned from contract
 	// this is the result that will be used in the cache both to reduce repeated
 	// check attempts and provide a lookup for in-flight performs
@@ -189,8 +182,6 @@
 	// takes priority.
 	result.Key = BlockAndIdToKey(big.NewInt(int64(result.CheckBlockNumber)), upkeepId)
 
-=======
->>>>>>> 53644911
 	return upkeepNeeded, result, nil
 }
 
