--- conflicted
+++ resolved
@@ -121,27 +121,12 @@
 	}
 
 	upkeepNeeded := *abi.ConvertType(out[0], new(bool)).(*bool)
-	if !upkeepNeeded {
-		result.State = types.NotEligible
-	}
-
 	rawPerformData := *abi.ConvertType(out[1], new([]byte)).(*[]byte)
 	result.FailureReason = *abi.ConvertType(out[2], new(uint8)).(*uint8)
 	result.GasUsed = *abi.ConvertType(out[3], new(*big.Int)).(**big.Int)
 	result.FastGasWei = *abi.ConvertType(out[4], new(*big.Int)).(**big.Int)
 	result.LinkNative = *abi.ConvertType(out[5], new(*big.Int)).(**big.Int)
 
-<<<<<<< HEAD
-	if len(rawPerformData) > 0 {
-		type r struct {
-			Result wrappedPerform
-		}
-=======
-	if !upkeepNeeded {
-		result.State = types.Skip
-		return false, result, nil
-	}
-
 	type performDataStruct struct {
 		CheckBlockNumber uint32   `abi:"checkBlockNumber"`
 		CheckBlockhash   [32]byte `abi:"checkBlockhash"`
@@ -151,7 +136,6 @@
 	type res struct {
 		Result performDataStruct
 	}
->>>>>>> b14224c7
 
 	// rawPerformData is abi encoded tuple(uint32, bytes32, bytes). We create an ABI with dummy
 	// function which returns this tuple in order to decode the bytes
@@ -170,23 +154,28 @@
 			}]`,
 	))
 
-<<<<<<< HEAD
-		var ret0 = new(r)
-		err = pdataABI.UnpackIntoInterface(ret0, "check", rawPerformData)
-		if err != nil {
-			return false, types.UpkeepResult{}, fmt.Errorf("%w: failed to decode perform data", err)
-		}
-=======
 	var ret0 = new(res)
 	err = pdataABI.UnpackIntoInterface(ret0, "check", rawPerformData)
 	if err != nil {
 		return false, types.UpkeepResult{}, fmt.Errorf("%w", err)
 	}
->>>>>>> b14224c7
 
 	result.CheckBlockNumber = ret0.Result.CheckBlockNumber
 	result.CheckBlockHash = ret0.Result.CheckBlockhash
 	result.PerformData = ret0.Result.PerformData
+
+	// reset key to check block number returned from contract
+	// this is the result that will be used in the cache both to reduce repeated
+	// check attempts and provide a lookup for in-flight performs
+	// the reason for this is in the case that the block the upkeep is checked
+	// at is different than what the contract returned. the contract value
+	// takes priority.
+	result.Key = BlockAndIdToKey(big.NewInt(int64(result.CheckBlockNumber+1)), upkeepId)
+
+	if !upkeepNeeded {
+		result.State = types.NotEligible
+		return false, result, nil
+	}
 
 	// Since checkUpkeep is true, simulate the perform upkeep to ensure it doesn't revert
 	/*
@@ -203,23 +192,11 @@
 	}
 	simulatePerformSuccess := *abi.ConvertType(out2[0], new(bool)).(*bool)
 	if !simulatePerformSuccess {
-		result.State = types.Skip
+		result.State = types.NotEligible
 		return false, result, nil
 	}
 
-<<<<<<< HEAD
-	// reset key to check block number returned from contract
-	// this is the result that will be used in the cache both to reduce repeated
-	// check attempts and provide a lookup for in-flight performs
-	// the reason for this is in the case that the block the upkeep is checked
-	// at is different than what the contract returned. the contract value
-	// takes priority.
-	result.Key = BlockAndIdToKey(big.NewInt(int64(result.CheckBlockNumber)), upkeepId)
-
-	return upkeepNeeded, result, nil
-=======
 	return true, result, nil
->>>>>>> b14224c7
 }
 
 func (r *evmRegistryv2_0) IdentifierFromKey(key types.UpkeepKey) (types.UpkeepIdentifier, error) {
