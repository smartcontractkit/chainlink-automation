package flows

import (
	"context"
	"log"
	"time"

	ocr2keepers "github.com/smartcontractkit/ocr2keepers/pkg"
	ocr2keepersv3 "github.com/smartcontractkit/ocr2keepers/pkg/v3"
	"github.com/smartcontractkit/ocr2keepers/pkg/v3/postprocessors"
	"github.com/smartcontractkit/ocr2keepers/pkg/v3/service"
	"github.com/smartcontractkit/ocr2keepers/pkg/v3/tickers"
)

//go:generate mockery --name Runner --structname MockRunner --srcpkg "github.com/smartcontractkit/ocr2keepers/pkg/v3/flows" --case underscore --filename runner.generated.go
type Runner interface {
	// CheckUpkeeps has an input of upkeeps with unknown state and an output of upkeeps with known state
	CheckUpkeeps(context.Context, ...ocr2keepers.UpkeepPayload) ([]ocr2keepers.CheckResult, error)
}

//go:generate mockery --name PreProcessor --structname MockPreProcessor --srcpkg "github.com/smartcontractkit/ocr2keepers/pkg/v3/flows" --case underscore --filename preprocessor.generated.go
type PreProcessor interface {
	// PreProcess takes a slice of payloads and returns a new slice
	PreProcess(context.Context, []ocr2keepers.UpkeepPayload) ([]ocr2keepers.UpkeepPayload, error)
}

//go:generate mockery --name ResultStore --structname MockResultStore --srcpkg "github.com/smartcontractkit/ocr2keepers/pkg/v3/flows" --case underscore --filename resultstore.generated.go
type ResultStore interface {
	Add(...ocr2keepers.CheckResult)
}

// Retryer provides the ability to push retries to an observer
type Retryer interface {
	// Retry provides an entry point for new retryable results
	Retry(ocr2keepers.CheckResult) error
}

//go:generate mockery --name LogEventProvider --structname MockLogEventProvider --srcpkg "github.com/smartcontractkit/ocr2keepers/pkg/v3/flows" --case underscore --filename logeventprovider.generated.go
type LogEventProvider interface {
	// GetLogs returns the latest logs
	GetLogs(context.Context) ([]ocr2keepers.UpkeepPayload, error)
}

const (
<<<<<<< HEAD
	LogCheckInterval      = 5 * time.Second
	RetryCheckInterval    = 250 * time.Millisecond
	RecoveryCheckInterval = 1 * time.Minute
=======
	LogCheckInterval        = 1 * time.Second
	RetryCheckInterval      = 250 * time.Millisecond
	RecoveryCheckInterval   = 1 * time.Minute
	ObservationProcessLimit = 5 * time.Second
>>>>>>> 042c64c3
)

// LogTriggerEligibility is a flow controller that surfaces eligible upkeeps
// with retry attempts.
type LogTriggerEligibility struct{}

// NewLogTriggerEligibility ...
func NewLogTriggerEligibility(rStore ResultStore, runner Runner, logProvider LogEventProvider, logger *log.Logger, configFuncs ...tickers.RetryConfigFunc) (*LogTriggerEligibility, []service.Recoverable) {
	svc0, recoverer := newRecoveryFlow(rStore, runner, logger)
	svc1, retryer := newRetryFlow(rStore, runner, recoverer, logger, configFuncs...)
	svc2 := newLogTriggerFlow(rStore, runner, retryer, recoverer, logProvider, logger)

	svcs := []service.Recoverable{
		svc0,
		svc1,
		svc2,
	}

	return &LogTriggerEligibility{}, svcs
}

// ProcessOutcome functions as an observation pre-build hook to allow data from
// outcomes to feed inputs in the eligibility flow
func (flow *LogTriggerEligibility) ProcessOutcome(_ ocr2keepersv3.AutomationOutcome) error {
	// panic("log trigger observation pre-build hook not implemented")

	return nil
}

func newRecoveryFlow(rs ResultStore, rn Runner, logger *log.Logger, configFuncs ...tickers.RetryConfigFunc) (service.Recoverable, Retryer) {
	// create observer
	// no preprocessors required for retry flow at this point
	// leave postprocessor empty to start with
	recoveryObserver := ocr2keepersv3.NewObserver(nil, nil, rn, ObservationProcessLimit)

	// create retry ticker
	ticker := tickers.NewRecoveryTicker(RecoveryCheckInterval, recoveryObserver, logger, configFuncs...)

	// postprocess
	post := postprocessors.NewEligiblePostProcessor(rs)

	recoveryObserver.SetPostProcessor(post)

	// return retry ticker and retryer (they are the same entity but satisfy two interfaces)
	return ticker, ticker
}

func newRetryFlow(rs ResultStore, rn Runner, recoverer Retryer, logger *log.Logger, configFuncs ...tickers.RetryConfigFunc) (service.Recoverable, Retryer) {
	// create observer
	// no preprocessors required for retry flow at this point
	// leave postprocessor empty to start with
	retryObserver := ocr2keepersv3.NewObserver(nil, nil, rn, ObservationProcessLimit)

	// create retry ticker
	ticker := tickers.NewRetryTicker(RetryCheckInterval, retryObserver, logger, configFuncs...)

	// postprocessing is a combination of multiple smaller postprocessors
	post := postprocessors.NewCombinedPostprocessor(
		// create eligibility postprocessor with result store
		postprocessors.NewEligiblePostProcessor(rs),
		// create retry postprocessor
		postprocessors.NewRetryPostProcessor(ticker, recoverer),
	)

	retryObserver.SetPostProcessor(post)

	// return retry ticker and retryer (they are the same entity but satisfy two interfaces)
	return ticker, ticker
}

type logTick struct {
	logProvider LogEventProvider
	logger      *log.Logger
}

func (et logTick) GetUpkeeps(ctx context.Context) ([]ocr2keepers.UpkeepPayload, error) {
	if et.logProvider == nil {
		return nil, nil
	}

	logs, err := et.logProvider.GetLogs(ctx)

	et.logger.Printf("%d logs returned by log provider", len(logs))

	return logs, err
}

// log trigger flow is the happy path entry point for log triggered upkeeps
func newLogTriggerFlow(rs ResultStore, rn Runner, retryer Retryer, recoverer Retryer, logProvider LogEventProvider, logger *log.Logger) service.Recoverable {
	// postprocessing is a combination of multiple smaller postprocessors
	post := postprocessors.NewCombinedPostprocessor(
		// create eligibility postprocessor with result store
		postprocessors.NewEligiblePostProcessor(rs),
		// create retry postprocessor
		postprocessors.NewRetryPostProcessor(retryer, recoverer),
	)

	// create observer
	obs := ocr2keepersv3.NewObserver(nil, post, rn, ObservationProcessLimit)

	// create time ticker
	timeTick := tickers.NewTimeTicker(LogCheckInterval, obs, func(ctx context.Context, _ time.Time) (tickers.Tick, error) {
		return logTick{logger: logger, logProvider: logProvider}, nil
	}, logger)

	return timeTick
}<|MERGE_RESOLUTION|>--- conflicted
+++ resolved
@@ -42,16 +42,10 @@
 }
 
 const (
-<<<<<<< HEAD
-	LogCheckInterval      = 5 * time.Second
-	RetryCheckInterval    = 250 * time.Millisecond
-	RecoveryCheckInterval = 1 * time.Minute
-=======
 	LogCheckInterval        = 1 * time.Second
 	RetryCheckInterval      = 250 * time.Millisecond
 	RecoveryCheckInterval   = 1 * time.Minute
 	ObservationProcessLimit = 5 * time.Second
->>>>>>> 042c64c3
 )
 
 // LogTriggerEligibility is a flow controller that surfaces eligible upkeeps
