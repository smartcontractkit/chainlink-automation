--- conflicted
+++ resolved
@@ -180,11 +180,7 @@
 	UpkeepID UpkeepIdentifier
 	// Trigger represents the event that triggered the upkeep to be checked
 	Trigger Trigger
-<<<<<<< HEAD
-	// WorkID represents the unit of work for the reported upkeep
-=======
 	// WorkID represents the unit of work for the coordinated proposal
->>>>>>> 12906386
 	WorkID string
 }
 
