--- conflicted
+++ resolved
@@ -32,18 +32,6 @@
 )
 
 type reportCoordinator struct {
-<<<<<<< HEAD
-	logger         *log.Logger
-	registry       types.Registry
-	logs           types.PerformLogProvider
-	minConfs       int
-	idBlocks       *cache[types.BlockKey]
-	activeKeys     *cache[bool]
-	idCacheCleaner *intervalCacheCleaner[types.BlockKey]
-	cacheCleaner   *intervalCacheCleaner[bool]
-	starter        sync.Once
-	chStop         chan struct{}
-=======
 	logger       *log.Logger
 	registry     types.Registry
 	logs         types.PerformLogProvider
@@ -51,39 +39,22 @@
 	idBlocks     *util.Cache[bool] // should clear out when the next perform with this id occurs
 	activeKeys   *util.Cache[bool]
 	cacheCleaner *util.IntervalCacheCleaner[bool]
+  idCacheCleaner *util.IntervalCacheCleaner[types.BlockKey]
 	starter      sync.Once
 	chStop       chan struct{}
->>>>>>> e41467b3
 }
 
 func newReportCoordinator(r types.Registry, s time.Duration, cacheClean time.Duration, logs types.PerformLogProvider, minConfs int, logger *log.Logger) *reportCoordinator {
 	c := &reportCoordinator{
-<<<<<<< HEAD
-		logger:     logger,
-		registry:   r,
-		logs:       logs,
-		minConfs:   minConfs,
-		idBlocks:   newCache[types.BlockKey](s),
-		activeKeys: newCache[bool](time.Hour), // 1 hour allows the cleanup routine to clear stale data
-		chStop:     make(chan struct{}),
-		idCacheCleaner: &intervalCacheCleaner[types.BlockKey]{
-			Interval: cacheClean,
-			stop:     make(chan struct{}),
-		},
-		cacheCleaner: &intervalCacheCleaner[bool]{
-			Interval: cacheClean,
-			stop:     make(chan struct{}),
-		},
-=======
 		logger:       logger,
 		registry:     r,
 		logs:         logs,
 		minConfs:     minConfs,
 		idBlocks:     util.NewCache[bool](s),
 		activeKeys:   util.NewCache[bool](time.Hour), // 1 hour allows the cleanup routine to clear stale data
+    idCacheCleaner: util.NewIntervalCacheCleaner[types.BlockKey](cacheClean),
 		cacheCleaner: util.NewIntervalCacheCleaner[bool](cacheClean),
 		chStop:       make(chan struct{}),
->>>>>>> e41467b3
 	}
 
 	runtime.SetFinalizer(c, func(srv *reportCoordinator) { srv.stop() })
@@ -128,13 +99,8 @@
 		return err
 	}
 
-<<<<<<< HEAD
-	rc.idBlocks.Set(string(id), types.BlockKey([]byte{}), defaultExpiration)
-	rc.activeKeys.Set(string(key), false, defaultExpiration)
-=======
-	rc.idBlocks.Set(string(id), true, util.DefaultCacheExpiration)
+	rc.idBlocks.Set(string(id), types.BlockKey([]byte{}), util.DefaultCacheExpiration)
 	rc.activeKeys.Set(string(key), false, util.DefaultCacheExpiration)
->>>>>>> e41467b3
 
 	return nil
 }
@@ -193,13 +159,8 @@
 
 func (rc *reportCoordinator) stop() {
 	rc.chStop <- struct{}{}
-<<<<<<< HEAD
-	rc.idCacheCleaner.stop <- struct{}{}
-	rc.cacheCleaner.stop <- struct{}{}
-=======
+	rc.idCacheCleaner.Stop()
 	rc.cacheCleaner.Stop()
-	rc.cacheCleaner.Stop()
->>>>>>> e41467b3
 }
 
 func (rc *reportCoordinator) run() {
@@ -212,43 +173,8 @@
 		select {
 		case <-timer.C:
 			startTime := time.Now()
-<<<<<<< HEAD
+
 			rc.checkLogs()
-=======
-			logs, _ := rc.logs.PerformLogs(context.Background())
-
-			// log entries indicate that a perform exists on chain in some
-			// capacity. the existance of an entry means that the transaction
-			// was broadcast by at least one node. reorgs can still happen
-			// causing performs to vanish or get moved to a later block.
-			//
-			// in the case of reorgs causing a perform to be dropped from the
-			// chain, the key is kept in cache even after first detection to
-			// ensure no other nodes attempt to transmit again.
-			for _, log := range logs {
-				if log.Confirmations < int64(rc.minConfs) {
-					continue
-				}
-
-				id, err := rc.registry.IdentifierFromKey(log.Key)
-				if err != nil {
-					continue
-				}
-
-				// Process log if the key hasn't been confirmed yet
-				confirmed, ok := rc.activeKeys.Get(string(log.Key))
-				if ok && !confirmed {
-					// if we detect a log, remove it from the observation filters
-					// to allow it to be reported on again
-					rc.idBlocks.Delete(string(id))
-
-					// set state of key to indicate that the report was transmitted
-					// setting a key in this way also blocks it in Accept even if
-					// Accept was never called for on a single node for this key
-					rc.activeKeys.Set(string(log.Key), true, util.DefaultCacheExpiration)
-				}
-			}
->>>>>>> e41467b3
 
 			// attempt to ahere to a cadence of at least every second
 			// a slow DB will cause the cadence to increase. these cases are logged
