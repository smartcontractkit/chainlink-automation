package keepers

import (
	"context"
	"encoding/binary"
	"fmt"
	"time"

	"github.com/smartcontractkit/libocr/offchainreporting2/types"
	ktypes "github.com/smartcontractkit/ocr2keepers/pkg/types"
	"golang.org/x/crypto/sha3"
)

const (
	// observationKeysLimit is the max number of keys that Observation could return.
	observationKeysLimit = 1

	// reportKeysLimit is the maximum number of upkeep keys returned by the report phase
	reportKeysLimit = 10
)

type ocrLogContextKey struct{}

type ocrLogContext struct {
	Epoch     uint32
	Round     uint8
	StartTime time.Time
}

func newOcrLogContext(rt types.ReportTimestamp) ocrLogContext {
	return ocrLogContext{
		Epoch:     rt.Epoch,
		Round:     rt.Round,
		StartTime: time.Now(),
	}
}

func (c ocrLogContext) String() string {
	return fmt.Sprintf("[epoch=%d, round=%d, completion=%dms]", c.Epoch, c.Round, time.Since(c.StartTime)/time.Millisecond)
}

func (c ocrLogContext) Short() string {
	return fmt.Sprintf("[epoch=%d, round=%d]", c.Epoch, c.Round)
}

// Query implements the types.ReportingPlugin interface in OCR2. The query produced from this
// method is intended to be empty.
func (k *keepers) Query(_ context.Context, _ types.ReportTimestamp) (types.Query, error) {
	return types.Query{}, nil
}

// Observation implements the types.ReportingPlugin interface in OCR2. This method samples a set
// of upkeeps available in and UpkeepService and produces an observation containing upkeeps that
// need to be executed.
func (k *keepers) Observation(ctx context.Context, rt types.ReportTimestamp, _ types.Query) (types.Observation, error) {
	lCtx := newOcrLogContext(rt)
	ctx = context.WithValue(ctx, ocrLogContextKey{}, lCtx)

	results, err := k.service.SampleUpkeeps(ctx, k.filter.Filter())
	if err != nil {
		return nil, fmt.Errorf("%w: failed to sample upkeeps for observation: %s", err, lCtx)
	}

	// keyList produces a sorted result so the following reduction of keys
	// should be more uniform for all nodes
	keys := keyList(filterUpkeeps(results, ktypes.Eligible))

	// Check limit
	if len(keys) > observationKeysLimit {
		keys = keys[:observationKeysLimit]
	}

	latestBlock, err := k.service.LatestBlock(ctx)
	if err != nil {
		return nil, fmt.Errorf("%w: failed to get latest block", err)
	}

	obs := &ktypes.UpkeepObservation{
		BlockKey:          ktypes.BlockKey(latestBlock.String()),
		UpkeepIdentifiers: []ktypes.UpkeepIdentifier{},
	}

	if len(keys) > 0 {
		var identifiers []ktypes.UpkeepIdentifier
		for _, upkeepKey := range keys {
			_, upkeepID, _ := upkeepKey.BlockKeyAndUpkeepID()
			identifiers = append(identifiers, upkeepID)
		}
		obs.UpkeepIdentifiers = identifiers
	}

	b, err := limitedLengthEncode(obs, maxObservationLength)
	if err != nil {
		return nil, fmt.Errorf("%w: failed to encode upkeep keys for observation: %s", err, lCtx)
	}

	// write the number of keys returned from sampling to the debug log
	// this offers a record of the number of performs the node has visibility
	// of for each epoch/round
	k.logger.Printf("OCR observation completed successfully with %d eligible keys: %s", len(keys), lCtx)

	return b, nil
}

// Report implements the types.ReportingPlugin interface in OC2. This method chooses a single upkeep
// from the provided observations by the earliest block number, checks the upkeep, and builds a
// report. Multiple upkeeps in a single report is supported by how the data is abi encoded, but
// no gas estimations exist yet.
func (k *keepers) Report(ctx context.Context, rt types.ReportTimestamp, _ types.Query, attributed []types.AttributedObservation) (bool, types.Report, error) {
	var err error

	lCtx := newOcrLogContext(rt)
	ctx = context.WithValue(ctx, ocrLogContextKey{}, lCtx)

	// similar key building as libocr transmit selector
	hash := sha3.NewLegacyKeccak256()
	hash.Write(rt.ConfigDigest[:])
	temp := make([]byte, 8)
	binary.LittleEndian.PutUint64(temp, uint64(rt.Epoch))
	hash.Write(temp)
	binary.LittleEndian.PutUint64(temp, uint64(rt.Round))
	hash.Write(temp)

	var key [16]byte
	copy(key[:], hash.Sum(nil))

	// pass the filter to the dedupe function
	// ensure no locked keys come through
<<<<<<< HEAD
	keys, err := shuffleUniqueObservations(attributed, key, k.filter.Filter())
=======
	keys, err := shuffledDedupedKeyList(
		attributed,
		key,
		reportKeysLimit,
		k.filter.Filter(),
	)
>>>>>>> 347b34ae
	if err != nil {
		return false, nil, fmt.Errorf("%w: failed to sort/dedupe attributed observations: %s", err, lCtx)
	}

	// No keys found for the given keys
	if len(keys) == 0 {
		k.logger.Printf("OCR report completed successfully with no eligible keys: %s", lCtx)
		return false, nil, nil
	}

	// Check all upkeeps from the given observation
	checkedUpkeeps, err := k.service.CheckUpkeep(ctx, keys...)
	if err != nil {
		return false, nil, fmt.Errorf("%w: failed to check upkeeps from attributed observation: %s", err, lCtx)
	}

	// No upkeeps found for the given keys
	if len(checkedUpkeeps) == 0 {
		k.logger.Printf("OCR report completed successfully with no successfully checked upkeeps: %s", lCtx)
		return false, nil, nil
	}

	if len(checkedUpkeeps) > len(keys) {
		return false, nil, fmt.Errorf("unexpected number of upkeeps returned for %s key, expected max %d but given %d", key, len(keys), len(checkedUpkeeps))
	}

	// Collect eligible upkeeps
	var reportCapacity uint32
	toPerform := make([]ktypes.UpkeepResult, 0, len(checkedUpkeeps))
	for _, checkedUpkeep := range checkedUpkeeps {
		if checkedUpkeep.State != ktypes.Eligible {
			continue
		}

		upkeepMaxGas := checkedUpkeep.ExecuteGas + k.upkeepGasOverhead
		if reportCapacity+upkeepMaxGas > k.reportGasLimit {
			// We don't break here since there could be an upkeep with the lower
			// gas limit so there could be a space for it in the report.
			k.logger.Printf("skipping upkeep %s due to report limit, current capacity is %d, upkeep gas is %d with %d overhead", checkedUpkeep.Key, reportCapacity, checkedUpkeep.ExecuteGas, k.upkeepGasOverhead)
			continue
		}

		k.logger.Printf("reporting %s to be performed with gas limit %d and %d overhead: %s", checkedUpkeep.Key, checkedUpkeep.ExecuteGas, k.upkeepGasOverhead, lCtx.Short())

		toPerform = append(toPerform, checkedUpkeep)
		reportCapacity += upkeepMaxGas

		// Don't exceed specified maxUpkeepBatchSize value in offchain config
		if len(toPerform) >= k.maxUpkeepBatchSize {
			break
		}
	}

	// if nothing to report, return false with no error
	if len(toPerform) == 0 {
		k.logger.Printf("OCR report completed successfully with no eligible upkeeps: %s", lCtx)
		return false, nil, nil
	}

	b, err := k.encoder.EncodeReport(toPerform)
	if err != nil {
		return false, nil, fmt.Errorf("%w: failed to encode OCR report: %s", err, lCtx)
	}

	k.logger.Printf("OCR report completed successfully with %d upkeep added to the report: %s", len(toPerform), lCtx)

	return true, b, err
}

// ShouldAcceptFinalizedReport implements the types.ReportingPlugin interface
// from OCR2. The implementation checks the length of the report and the number
// of keys in the report. Finally it applies a lockout to all keys in the report
func (k *keepers) ShouldAcceptFinalizedReport(_ context.Context, rt types.ReportTimestamp, r types.Report) (bool, error) {
	lCtx := newOcrLogContext(rt)

	if len(r) == 0 {
		k.logger.Printf("finalized report is empty; not accepting: %s", lCtx)
		return false, nil
	}

	results, err := k.encoder.DecodeReport(r)
	if err != nil {
		return false, fmt.Errorf("%w: failed to decode report: %s", err, lCtx)
	}

	if len(results) == 0 {
		k.logger.Printf("no upkeeps in report; not accepting: %s", lCtx)
		return false, fmt.Errorf("no ids in report: %s", lCtx)
	}

	for _, r := range results {
		// check whether the key is already accepted
		if k.filter.CheckAlreadyAccepted(r.Key) {
			k.logger.Printf("%s: key already accepted: %s", r.Key, lCtx.Short())
			return false, fmt.Errorf("failed to accept key %s as it was already accepted", r.Key)
		}
	}

	for _, r := range results {
		// indicate to the filter that the key has been accepted for transmit
		if err = k.filter.Accept(r.Key); err != nil {
			return false, fmt.Errorf("%w: failed to accept key: %s", err, lCtx)
		}
		k.logger.Printf("accepting key %s: %s", r.Key, lCtx.Short())
	}

	k.logger.Printf("OCR should accept completed successfully: %s", lCtx)

	return true, nil
}

// ShouldTransmitAcceptedReport implements the types.ReportingPlugin interface
// from OCR2. The implementation essentially draws straws on which node should
// be the transmitter.
func (k *keepers) ShouldTransmitAcceptedReport(_ context.Context, rt types.ReportTimestamp, r types.Report) (bool, error) {
	lCtx := newOcrLogContext(rt)

	results, err := k.encoder.DecodeReport(r)
	if err != nil {
		return false, fmt.Errorf("%w: failed to get ids from report: %s", err, lCtx)
	}

	if len(results) == 0 {
		return false, fmt.Errorf("no ids in report: %s", lCtx)
	}

	for _, id := range results {
		transmitConfirmed := k.filter.IsTransmissionConfirmed(id.Key)
		// multiple keys can be in a single report. if one has a confirmed transmission
		// (while others may not have), don't try to transmit again
		// TODO: reevaluate this assumption
		if transmitConfirmed {
			k.logger.Printf("not transmitting report because upkeep '%s' was already transmitted: %s", id.Key, lCtx)
			return false, nil
		}

		k.logger.Printf("upkeep '%s' transmit not confirmed: %s", id.Key, lCtx.Short())
	}

	k.logger.Printf("OCR should transmit completed successfully: %s", lCtx)

	return true, nil
}

// Close implements the types.ReportingPlugin interface in OCR2.
func (k *keepers) Close() error {
	return nil
}<|MERGE_RESOLUTION|>--- conflicted
+++ resolved
@@ -126,16 +126,7 @@
 
 	// pass the filter to the dedupe function
 	// ensure no locked keys come through
-<<<<<<< HEAD
-	keys, err := shuffleUniqueObservations(attributed, key, k.filter.Filter())
-=======
-	keys, err := shuffledDedupedKeyList(
-		attributed,
-		key,
-		reportKeysLimit,
-		k.filter.Filter(),
-	)
->>>>>>> 347b34ae
+	keys, err := shuffleUniqueObservations(attributed, key, reportKeysLimit, k.filter.Filter())
 	if err != nil {
 		return false, nil, fmt.Errorf("%w: failed to sort/dedupe attributed observations: %s", err, lCtx)
 	}
