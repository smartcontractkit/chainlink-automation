--- conflicted
+++ resolved
@@ -128,15 +128,6 @@
 		return false, nil, fmt.Errorf("%w: failed to build upkeep keys from the given observations", err)
 	}
 
-<<<<<<< HEAD
-	// Check the limit
-	if len(upkeepKeys) > reportKeysLimit {
-		//nolint:staticcheck
-		upkeepKeys = upkeepKeys[:reportKeysLimit]
-	}
-
-=======
->>>>>>> aa4fd527
 	// pass the filter to the dedupe function
 	// ensure no locked keys come through
 	keysToCheck, err := filterDedupeShuffleObservations(upkeepKeys, keyRandSource, k.filter.Filter())
