--- conflicted
+++ resolved
@@ -111,24 +111,18 @@
 	return output, nil
 }
 
-<<<<<<< HEAD
-func shuffleUniqueObservations(observations []types.AttributedObservation, key [16]byte, filters ...func(ktypes.UpkeepKey) bool) ([]ktypes.UpkeepKey, error) {
+func shuffleUniqueObservations(observations []types.AttributedObservation, key [16]byte, totalLimit int, filters ...func(ktypes.UpkeepKey) bool) ([]ktypes.UpkeepKey, error) {
 	if len(observations) == 0 {
 		return nil, fmt.Errorf("%w: must provide at least 1 observation", ErrNotEnoughInputs)
 	}
-=======
-func shuffledDedupedKeyList(
-	attributed []types.AttributedObservation,
-	key [16]byte,
-	totalLimit int,
-	filters ...func(ktypes.UpkeepKey) bool,
-) ([]ktypes.UpkeepKey, error) {
-	var err error
->>>>>>> 347b34ae
 
 	upkeepKeys, err := observationsToUpkeepKeys(observations)
 	if err != nil {
 		return nil, err
+	}
+
+	if len(upkeepKeys) > totalLimit {
+		upkeepKeys = upkeepKeys[:totalLimit]
 	}
 
 	uniqueKeys, err := dedupe(upkeepKeys, filters...)
@@ -211,16 +205,7 @@
 
 	medianBlock := calculateMedianBlock(allBlockKeys)
 
-<<<<<<< HEAD
 	res, err := recreateKeysWithMedianBlock(medianBlock, res)
-=======
-	// Limit number of total keys to "totalLimit" max
-	if len(kys) > totalLimit {
-		kys = kys[:totalLimit]
-	}
-
-	keys, err := dedupe(kys, filters...)
->>>>>>> 347b34ae
 	if err != nil {
 		return nil, err
 	}
