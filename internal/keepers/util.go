--- conflicted
+++ resolved
@@ -120,44 +120,6 @@
 	return uniqueKeys, nil
 }
 
-<<<<<<< HEAD
-func trimLowerBlocks(uniqueKeys []ktypes.UpkeepKey) ([]ktypes.UpkeepKey, error) {
-	idxMap := make(map[string]int)
-	out := make([]ktypes.UpkeepKey, 0, len(uniqueKeys))
-
-	for _, uniqueKey := range uniqueKeys {
-		blockKey, upkeepID, err := uniqueKey.BlockKeyAndUpkeepID()
-		if err != nil {
-			return nil, err
-		}
-
-		idx, ok := idxMap[string(upkeepID)]
-		if !ok {
-			idxMap[string(upkeepID)] = len(out)
-			out = append(out, uniqueKey)
-			continue
-		}
-
-		savedBlockKey, _, err := out[idx].BlockKeyAndUpkeepID()
-		if err != nil {
-			return nil, err
-		}
-
-		after, err := blockKey.After(savedBlockKey)
-		if err != nil {
-			return nil, err
-		}
-
-		if after {
-			out[idx] = uniqueKey
-		}
-	}
-
-	return out, nil
-}
-
-=======
->>>>>>> df46030e
 func observationsToUpkeepKeys(observations []types.AttributedObservation, reportBlockLag int) ([][]ktypes.UpkeepKey, error) {
 	var parseErrors int
 
@@ -220,23 +182,9 @@
 	return res, nil
 }
 
-<<<<<<< HEAD
-func calculateMedianBlock(data []ktypes.BlockKey, reportBlockLag int) ktypes.BlockKey {
-	var blockKeyInts []*big.Int
-
-	for _, d := range data {
-		blockKeyInt := big.NewInt(0)
-		blockKeyInt, _ = blockKeyInt.SetString(d.String(), 10)
-		blockKeyInts = append(blockKeyInts, blockKeyInt)
-	}
-
-	sort.Slice(blockKeyInts, func(i, j int) bool {
-		return blockKeyInts[i].Cmp(blockKeyInts[j]) < 0
-=======
 func calculateMedianBlock(blockNumbers []*big.Int, reportBlockLag int) ktypes.BlockKey {
 	sort.Slice(blockNumbers, func(i, j int) bool {
 		return blockNumbers[i].Cmp(blockNumbers[j]) < 0
->>>>>>> df46030e
 	})
 
 	// this is a crude median calculation; for a list of an odd number of elements, e.g. [10, 20, 30], the center value
