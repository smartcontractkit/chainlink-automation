--- conflicted
+++ resolved
@@ -16,33 +16,19 @@
 var ErrTooManyErrors = fmt.Errorf("too many errors in parallel worker process")
 
 type onDemandUpkeepService struct {
-<<<<<<< HEAD
 	logger            *log.Logger
 	ratio             sampleRatio
 	headSubscriber    types.HeadSubscriber
 	registry          types.Registry
 	shuffler          shuffler[types.UpkeepKey]
-	checkCache        *cache[types.UpkeepResult]
-	checkCacheCleaner *intervalCacheCleaner[types.UpkeepResult]
-	getCache          *cache[types.UpkeepInfo]
-	getCacheCleaner   *intervalCacheCleaner[types.UpkeepInfo]
+	checkCache        *util.Cache[types.UpkeepResult]
+	checkCacheCleaner *util.IntervalCacheCleaner[types.UpkeepResult]
+	getCache          *util.Cache[types.UpkeepInfo]
+	getCacheCleaner   *util.IntervalCacheCleaner[types.UpkeepInfo]
 	samplingResults   samplingUpkeepsResults
 	samplingDuration  time.Duration
 	workers           *workerGroup[types.UpkeepResults]
 	stopProcs         chan struct{}
-=======
-	logger           *log.Logger
-	ratio            sampleRatio
-	headSubscriber   types.HeadSubscriber
-	registry         types.Registry
-	shuffler         shuffler[types.UpkeepKey]
-	cache            *util.Cache[types.UpkeepResult]
-	cacheCleaner     *util.IntervalCacheCleaner[types.UpkeepResult]
-	samplingResults  samplingUpkeepsResults
-	samplingDuration time.Duration
-	workers          *workerGroup[types.UpkeepResults]
-	stopProcs        chan struct{}
->>>>>>> 6712330e
 }
 
 // newOnDemandUpkeepService provides an object that implements the UpkeepService
@@ -68,25 +54,12 @@
 		registry:         registry,
 		samplingDuration: samplingDuration,
 		shuffler:         new(cryptoShuffler[types.UpkeepKey]),
-<<<<<<< HEAD
-		checkCache:       newCache[types.UpkeepResult](cacheExpire),
-		checkCacheCleaner: &intervalCacheCleaner[types.UpkeepResult]{
-			Interval: cacheClean,
-			stop:     make(chan struct{}),
-		},
-		getCache: newCache[types.UpkeepInfo](cacheExpire),
-		getCacheCleaner: &intervalCacheCleaner[types.UpkeepInfo]{
-			Interval: cacheClean,
-			stop:     make(chan struct{}),
-		},
+		checkCache:       util.NewCache[types.UpkeepResult](cacheExpire),
+		checkCacheCleaner: util.NewIntervalCacheCleaner[types.UpkeepResult](cacheClean),
+		getCache: util.NewCache[types.UpkeepInfo](cacheExpire),
+		getCacheCleaner: util.NewIntervalCacheCleaner[types.UpkeepInfo](cacheClean),
 		workers:   newWorkerGroup[types.UpkeepResults](workers, workerQueueLength),
 		stopProcs: make(chan struct{}),
-=======
-		cache:            util.NewCache[types.UpkeepResult](cacheExpire),
-		cacheCleaner:     util.NewIntervalCacheCleaner[types.UpkeepResult](cacheClean),
-		workers:          newWorkerGroup[types.UpkeepResults](workers, workerQueueLength),
-		stopProcs:        make(chan struct{}),
->>>>>>> 6712330e
 	}
 
 	// stop the cleaner go-routine once the upkeep service is no longer reachable
@@ -170,8 +143,7 @@
 
 	// Cache results
 	for i, u := range checkResults {
-<<<<<<< HEAD
-		s.checkCache.Set(string(keys[nonCachedKeysIdxs[i]]), u, defaultExpiration)
+		s.checkCache.Set(string(keys[nonCachedKeysIdxs[i]]), u, util.DefaultCacheExpiration)
 		results[nonCachedKeysIdxs[i]] = u
 	}
 
@@ -221,9 +193,6 @@
 	// Cache results
 	for i, u := range getResults {
 		s.getCache.Set(string(keys[nonCachedKeysIdxs[i]]), u, defaultExpiration)
-=======
-		s.cache.Set(string(keys[nonCachedKeysIdxs[i]]), u, util.DefaultCacheExpiration)
->>>>>>> 6712330e
 		results[nonCachedKeysIdxs[i]] = u
 	}
 
@@ -243,12 +212,8 @@
 
 func (s *onDemandUpkeepService) stop() {
 	close(s.stopProcs)
-<<<<<<< HEAD
-	close(s.checkCacheCleaner.stop)
-	close(s.getCacheCleaner.stop)
-=======
-	s.cacheCleaner.Stop()
->>>>>>> 6712330e
+	s.checkCacheCleaner.Stop()
+	s.getCacheCleaner.Stop()
 }
 
 func (s *onDemandUpkeepService) runSamplingUpkeeps() error {
@@ -430,11 +395,7 @@
 				// Cache results
 				for i := range result.Data {
 					res := result.Data[i]
-<<<<<<< HEAD
-					s.checkCache.Set(string(res.Key), res, defaultExpiration)
-=======
-					s.cache.Set(string(res.Key), res, util.DefaultCacheExpiration)
->>>>>>> 6712330e
+					s.checkCache.Set(string(res.Key), res, util.DefaultCacheExpiration)
 					if res.State == types.Eligible {
 						sa.Append(res)
 					}
