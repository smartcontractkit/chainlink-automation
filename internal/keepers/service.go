--- conflicted
+++ resolved
@@ -182,11 +182,7 @@
 
 	// Get only the active upkeeps from the contract. This should not include
 	// any cancelled upkeeps.
-<<<<<<< HEAD
-	blockKey, keys, err := s.registry.GetLatestActiveUpkeepKeys(ctx, chain.BlockKey("0"))
-=======
-	keys, err := s.registry.GetActiveUpkeepIDs(ctx)
->>>>>>> df46030e
+	blockKey, keys, err := s.registry.GetActiveUpkeepIDs(ctx, chain.BlockKey("0"))
 	if err != nil {
 		s.logger.Printf("%s: failed to get upkeeps from registry for sampling", err)
 		return
