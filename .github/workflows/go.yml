name: Linting w/ Unit, Fuzz, and Race Checks

on:
  push:
    branches: [ "main" ]
  pull_request:
    branches: [ "main" ]

jobs:

  lint:
    name: Code Linting Checks
    runs-on: ubuntu-latest
    steps:
    - uses: actions/checkout@v3
    - uses: actions/setup-go@v3
      with:
        go-version: 1.19

    - name: golangci-lint
      uses: golangci/golangci-lint-action@v3
      with:
        version: latest

  unit-test:
    name: Unit Test Checks
    runs-on: ubuntu-latest
    needs: [ lint ]
    steps:
    - uses: actions/checkout@v3
    - uses: actions/setup-go@v3
      with:
        go-version: 1.19

    - name: Run Unit Tests
      run: |
        go test -v ./... -coverprofile cover.out -covermode count
        go tool cover -func cover.out

    - name: Total Code Coverage Threshold Check
      env:
        TESTCOVERAGE_THRESHOLD: 50
      run: |
        echo "Code Coverage Threshold Check: coverage should be above threshold"
        echo "Threshold             : $TESTCOVERAGE_THRESHOLD %"
        totalCoverage=`go tool cover -func=cover.out | grep total | grep -Eo '[0-9]+\.[0-9]+'`
        echo "Current test coverage : $totalCoverage %"
        if (( $(echo "totalCoverage $TESTCOVERAGE_THRESHOLD" | awk '{print ($1 > $2)}') )); then
          echo "OK"
        else
          echo "Current test coverage is below threshold."
          echo "Check failed"
          exit 1
        fi

<<<<<<< HEAD
  internal-unit-test:
    name: Internal Package Coverage Check
    runs-on: ubuntu-latest
    needs: [ lint ]
    steps:
    - uses: actions/checkout@v3
    - uses: actions/setup-go@v3
      with:
        go-version: 1.19

    - name: Run Unit Tests
      run: |
        go test -v ./internal/... -coverprofile cover.out -covermode count
        go tool cover -func cover.out

    - name: Internal Package Code Coverage Threshold Check
      env:
        TESTCOVERAGE_THRESHOLD: 80
      run: |
        echo "Code Coverage Threshold Check: coverage should be above threshold"
        echo "Threshold             : $TESTCOVERAGE_THRESHOLD %"
        totalCoverage=`go tool cover -func=cover.out | grep total | grep -Eo '[0-9]+\.[0-9]+'`
        echo "Current test coverage : $totalCoverage %"
        if (( $(echo "totalCoverage $TESTCOVERAGE_THRESHOLD" | awk '{print ($1 > $2)}') )); then
          echo "OK"
        else
          echo "Current test coverage is below threshold."
          echo "Check failed"
          exit 1
        fi
    
=======
>>>>>>> a2d820b7
  race-test:
    name: Race Condition Checks
    runs-on: ubuntu-latest
    needs: [ lint ]
    steps:
    - uses: actions/checkout@v3
    - uses: actions/setup-go@v3
      with:
        go-version: 1.19

    - name: Run Race Tests
      run: go test -race ./...

  fuzz-test:
    name: Fuzz Test Checks
    runs-on: ubuntu-latest
    needs: [ lint ]
    steps:
    - uses: actions/checkout@v3
    - uses: actions/setup-go@v3
      with:
        go-version: 1.19

    - name: Run Keepers Package Fuzz Tests
      run: go test --fuzz=Fuzz --fuzztime=10s -run=^# github.com/smartcontractkit/ocr2keepers/internal/keepers<|MERGE_RESOLUTION|>--- conflicted
+++ resolved
@@ -53,7 +53,6 @@
           exit 1
         fi
 
-<<<<<<< HEAD
   internal-unit-test:
     name: Internal Package Coverage Check
     runs-on: ubuntu-latest
@@ -84,9 +83,7 @@
           echo "Check failed"
           exit 1
         fi
-    
-=======
->>>>>>> a2d820b7
+        
   race-test:
     name: Race Condition Checks
     runs-on: ubuntu-latest
